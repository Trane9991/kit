--- conflicted
+++ resolved
@@ -109,18 +109,9 @@
 
 	// Our business and operational domain
 	var a Add = pureAdd
-<<<<<<< HEAD
-	if *proxyHTTPURL != "" {
-		codec := jsoncodec.New()
-		makeResponse := func() interface{} { return &addResponse{} }
-
-		var e endpoint.Endpoint
-		e = httptransport.NewClient(*proxyHTTPURL, codec, makeResponse, httptransport.ClientBefore(zipkin.ToRequest(zipkinSpanFunc)))
-=======
 	if *proxyHTTPAddr != "" {
 		var e endpoint.Endpoint
 		e = httpclient.NewClient("GET", *proxyHTTPAddr, zipkin.ToRequest(zipkinSpanFunc))
->>>>>>> 56895b17
 		e = zipkin.AnnotateClient(zipkinSpanFunc, zipkinCollector)(e)
 		a = proxyAdd(e, logger)
 	}
